--- conflicted
+++ resolved
@@ -230,14 +230,9 @@
                 operations=['server.shell', 'echo hi'],
                 verbosity=0, user=None, port=None, key=None, key_password=None,
                 password=None, sudo=False, sudo_user=None, su_user=None, parallel=None,
-<<<<<<< HEAD
                 fail_percent=0, dry=False, limit=None, no_wait=False, serial=False,
                 winrm_username=None, winrm_password=None, winrm_port=None,
-                shell_executable=None,
-=======
-                fail_percent=0, dry=False, limit=None,
-                no_wait=False, serial=False, quiet=False,
->>>>>>> f299dd6a
+                shell_executable=None, quiet=False,
                 debug=False, debug_data=False, debug_facts=False, debug_operations=False,
             )
             assert e.args == (0,)