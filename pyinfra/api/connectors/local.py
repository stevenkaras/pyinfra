import os

from tempfile import mkstemp

import click
import six

from pyinfra import logger
<<<<<<< HEAD
from pyinfra.api.util import get_file_io
=======
from pyinfra.api.exceptions import InventoryError
from pyinfra.api.util import get_file_io, make_command
>>>>>>> 3d049d7e

from .util import make_unix_command, run_local_process, split_combined_output


def make_names_data(hostname=None):
    if hostname is not None:
        raise InventoryError('Cannot have more than one @local')

    yield '@local', {}, ['@local']


def connect(state, host):
    return True


def run_shell_command(
    state, host, command,
    get_pty=False,  # ignored
    timeout=None,
    stdin=None,
    success_exit_codes=None,
    print_output=False,
    print_input=False,
    return_combined_output=False,
    **command_kwargs
):
    '''
    Execute a command on the local machine.

    Args:
        state (``pyinfra.api.State`` object): state object for this command
        host (``pyinfra.api.Host`` object): the target host
        command (string): actual command to execute
        sudo (boolean): whether to wrap the command with sudo
        sudo_user (string): user to sudo to
        env (dict): envrionment variables to set
        timeout (int): timeout for this command to complete before erroring

    Returns:
        tuple: (exit_code, stdout, stderr)
        stdout and stderr are both lists of strings from each buffer.
    '''

    command = make_unix_command(command, **command_kwargs)

    logger.debug('--> Running command on localhost: {0}'.format(command))

    if print_input:
        click.echo('{0}>>> {1}'.format(host.print_prefix, command))

    return_code, combined_output = run_local_process(
        command,
        stdin=stdin,
        timeout=timeout,
        print_output=print_output,
        print_prefix=host.print_prefix,
    )

    if success_exit_codes:
        status = return_code in success_exit_codes
    else:
        status = return_code == 0

    if return_combined_output:
        return status, combined_output

    stdout, stderr = split_combined_output(combined_output)
    return status, stdout, stderr


def put_file(
    state, host, filename_or_io, remote_filename,
    print_output=False, print_input=False,
    **command_kwargs
):
    '''
    Upload a local file or IO object by copying it to a temporary directory
    and then writing it to the upload location.
    '''

    _, temp_filename = mkstemp()

    try:
        # Load our file or IO object and write it to the temporary file
        with get_file_io(filename_or_io) as file_io:
            with open(temp_filename, 'wb') as temp_f:
                data = file_io.read()

                if isinstance(data, six.text_type):
                    data = data.encode()

                temp_f.write(data)

        # Copy the file using `cp` such that we support sudo/su
        status, _, stderr = run_shell_command(
            state, host, 'cp {0} {1}'.format(temp_filename, remote_filename),
            print_output=print_output,
            print_input=print_input,
            **command_kwargs
        )

        if not status:
            raise IOError('\n'.join(stderr))
    finally:
        os.remove(temp_filename)

    if print_output:
        click.echo('{0}file copied: {1}'.format(host.print_prefix, remote_filename))

    return status


def get_file(
    state, host, remote_filename, filename_or_io,
    print_output=False, print_input=False,
    **command_kwargs
):
    '''
    Download a local file by copying it to a temporary location and then writing
    it to our filename or IO object.
    '''

    _, temp_filename = mkstemp()

    try:
        # Copy the file using `cp` such that we support sudo/su
        status, _, stderr = run_shell_command(
            state, host, 'cp {0} {1}'.format(remote_filename, temp_filename),
            print_output=print_output,
            print_input=print_input,
            **command_kwargs
        )

        if not status:
            raise IOError('\n'.join(stderr))

        # Load our file or IO object and write it to the temporary file
        with open(temp_filename) as temp_f:
            with get_file_io(filename_or_io, 'wb') as file_io:
                data = temp_f.read()

                if isinstance(data, six.text_type):
                    data = data.encode()

                file_io.write(data)
    finally:
        os.remove(temp_filename)

    if print_output:
        click.echo('{0}file copied: {1}'.format(host.print_prefix, remote_filename))

    return True<|MERGE_RESOLUTION|>--- conflicted
+++ resolved
@@ -6,12 +6,8 @@
 import six
 
 from pyinfra import logger
-<<<<<<< HEAD
+from pyinfra.api.exceptions import InventoryError
 from pyinfra.api.util import get_file_io
-=======
-from pyinfra.api.exceptions import InventoryError
-from pyinfra.api.util import get_file_io, make_command
->>>>>>> 3d049d7e
 
 from .util import make_unix_command, run_local_process, split_combined_output
 
