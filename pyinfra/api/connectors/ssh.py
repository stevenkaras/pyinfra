--- conflicted
+++ resolved
@@ -25,13 +25,10 @@
     SSHException,
 )
 from paramiko.agent import AgentRequestHandler
-<<<<<<< HEAD
 from sshuserclient import SSHClient
-=======
 
 import pyinfra
 
->>>>>>> d276778c
 from pyinfra import logger
 from pyinfra.api.exceptions import PyinfraError
 from pyinfra.api.util import get_file_io, make_command, read_buffer
